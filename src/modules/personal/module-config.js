--- conflicted
+++ resolved
@@ -5,12 +5,11 @@
  */
 
 // Import der tatsächlichen Komponenten
-import TestPage from './pages/MitarbeiterUebersicht.jsx';
-<<<<<<< HEAD
 import MitarbeiterUebersicht from './pages/MitarbeiterUebersicht.jsx';
 import MitarbeiterAendern from './pages/MitarbeiterAendern.jsx';
 import MitarbeiterErstellen from './pages/MitarbeiterErstellen.jsx';
 import Arbeitszeitkonto from './pages/ArbeitszeitKonto.jsx';
+import MitarbeiterKalender from './pages/MitarbeiterKalender.jsx';
 
 export const moduleConfig = {
   pages: [
@@ -38,34 +37,13 @@
       component: 'MitarbeiterErstellen',
       reactComponent: MitarbeiterErstellen,
     },
+    {
+      name: 'Kalender',
+      route: 'kalender-aenderung',
+      component: 'MitarbeiterKalender',
+      reactComponent: MitarbeiterKalender,
+    },
   ],
-=======
-import MitarbeiterUebersicht from "./pages/MitarbeiterUebersicht.jsx";
-import MitarbeiterAendern from "./pages/MitarbeiterAendern.jsx";
-import MitarbeiterKalender from "./pages/MitarbeiterKalender.jsx";
-
-export const moduleConfig = {
-    pages: [
-        {
-            name: 'Personal Übersicht',
-            route: 'personal-uebersicht',
-            component: 'MitarbeiterUebersicht',
-            reactComponent: MitarbeiterUebersicht         
-        },
-        {
-            name: 'Personal Änderung',
-            route: 'personal-aenderung',
-            component: 'MitarbeiterAendern',
-            reactComponent: MitarbeiterAendern         
-        },
-        {
-            name: 'Kalender',
-            route: 'kalender-aenderung',
-            component: 'MitarbeiterKalender',
-            reactComponent: MitarbeiterKalender         
-        }
-    ],
->>>>>>> 6778a595
 
   defaultPage: 'MitarbeiterUebersicht',
 };