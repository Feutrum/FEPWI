--- conflicted
+++ resolved
@@ -8,12 +8,9 @@
 import TestPage from './pages/MitarbeiterUebersicht.jsx';
 import MitarbeiterUebersicht from "./pages/MitarbeiterUebersicht.jsx";
 import MitarbeiterAendern from "./pages/MitarbeiterAendern.jsx";
-<<<<<<< HEAD
+import MitarbeiterKalender from "./pages/MitarbeiterKalender.jsx";
 import MitarbeiterErstellen from "./pages/MitarbeiterErstellen.jsx";
 import Arbeitszeitkonto from "./pages/ArbeitszeitKonto.jsx";
-=======
-import MitarbeiterKalender from "./pages/MitarbeiterKalender.jsx";
->>>>>>> 6778a595
 
 export const moduleConfig = {
     pages: [
@@ -30,7 +27,12 @@
             reactComponent: MitarbeiterAendern         
         },
         {
-<<<<<<< HEAD
+            name: 'Kalender',
+            route: 'kalender-aenderung',
+            component: 'MitarbeiterKalender',
+            reactComponent: MitarbeiterKalender
+        },
+        {
             name: 'ArbeitszeitKonto',
             route: 'personal-arbeitszeitkonto',
             component: 'ArbeitszeitKonto',
@@ -41,12 +43,6 @@
             route: 'neuen-mitarbeiter-anlegen',
             component: 'MitarbeiterErstellen',
             reactComponent: MitarbeiterErstellen
-=======
-            name: 'Kalender',
-            route: 'kalender-aenderung',
-            component: 'MitarbeiterKalender',
-            reactComponent: MitarbeiterKalender         
->>>>>>> 6778a595
         }
     ],
 
