--- conflicted
+++ resolved
@@ -8,11 +8,8 @@
 import TestPage from './pages/MitarbeiterUebersicht.jsx';
 import MitarbeiterUebersicht from "./pages/MitarbeiterUebersicht.jsx";
 import MitarbeiterAendern from "./pages/MitarbeiterAendern.jsx";
-<<<<<<< HEAD
 import MitarbeiterErstellen from "./pages/MitarbeiterErstellen.jsx";
-=======
 import Arbeitszeitkonto from "./pages/ArbeitszeitKonto.jsx";
->>>>>>> 964cec03
 
 export const moduleConfig = {
     pages: [
@@ -29,17 +26,16 @@
             reactComponent: MitarbeiterAendern         
         },
         {
-<<<<<<< HEAD
+            name: 'ArbeitszeitKonto',
+            route: 'personal-arbeitszeitkonto',
+            component: 'ArbeitszeitKonto',
+            reactComponent: Arbeitszeitkonto
+        },
+        {
             name: 'Neuen Mitarbeiter anlegen',
             route: 'neuen-mitarbeiter-anlegen',
             component: 'MitarbeiterErstellen',
             reactComponent: MitarbeiterErstellen
-=======
-            name: 'ArbeitszeitKonto',
-            route: 'personal-arbeitszeitkonto',
-            component: 'ArbeitszeitKonto',
-            reactComponent: Arbeitszeitkonto
->>>>>>> 964cec03
         }
     ],
 
