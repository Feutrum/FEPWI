<<<<<<< HEAD
import React from 'react';
import SchlagÜbersicht from '../components/SchlagUebersicht-utils/SchlagÜbersicht';
=======

import React, { useState, useEffect } from 'react';
import { fieldService } from '../services/pflanzen-service.js';
>>>>>>> 7f8fd8be

export default function SchlagUebersicht() {
    const [fields, setFields] = useState([]);
    const [loading, setLoading] = useState(true);
    const [error, setError] = useState(null);

    useEffect(() => {
        const loadFields = async () => {
            try {
                setLoading(true);
                setError(null);

                // Service Call - nicht direkt API
                const fieldData = await fieldService.getAllFields();
                setFields(fieldData);

            } catch (err) {
                setError(err);
            } finally {
                setLoading(false);
            }
        };
        loadFields();
    }, []); // Lädt einmalig beim Mount

    if (loading) return <div>Lade Daten...</div>;
    if (error) return <div>Fehler: {error.message}</div>;

    return (
        <div style={{ padding: '20px' }}>
<<<<<<< HEAD
            <p>Testseite für den Teilbereich Schlagübersicht.</p>
            <SchlagÜbersicht />
=======
            <h1>Schlag-Übersicht</h1>
            <h2>Pflanzenmanagement</h2>

            <table style={{ width: '100%', borderCollapse: 'collapse' }}>
                <thead>
                <tr style={{ backgroundColor: '#f5f5f5' }}>
                    <th style={{ border: '1px solid #ddd', padding: '8px' }}>ID</th>
                    <th style={{ border: '1px solid #ddd', padding: '8px' }}>Name</th>
                    <th style={{ border: '1px solid #ddd', padding: '8px' }}>Fläche (ha)</th>
                    <th style={{ border: '1px solid #ddd', padding: '8px' }}>Frucht</th>
                    <th style={{ border: '1px solid #ddd', padding: '8px' }}>Status</th>
                    <th style={{ border: '1px solid #ddd', padding: '8px' }}>Letzte Aktivität</th>
                </tr>
                </thead>
                <tbody>
                {fields.map(field => (
                    <tr key={field.id}>
                        <td style={{ border: '1px solid #ddd', padding: '8px' }}>{field.id}</td>
                        <td style={{ border: '1px solid #ddd', padding: '8px' }}>{field.name}</td>
                        <td style={{ border: '1px solid #ddd', padding: '8px' }}>{field.area}</td>
                        <td style={{ border: '1px solid #ddd', padding: '8px' }}>{field.crop}</td>
                        <td style={{ border: '1px solid #ddd', padding: '8px' }}>{field.status}</td>
                        <td style={{ border: '1px solid #ddd', padding: '8px' }}>{field.lastActivity}</td>
                    </tr>
                ))}
                </tbody>
            </table>

            {/* Debug Info */}
            <details style={{ marginTop: '20px' }}>
                <summary>Debug Info</summary>
                <pre>{JSON.stringify({ fields, loading, error }, null, 2)}</pre>
            </details>
>>>>>>> 7f8fd8be
        </div>
    );
}<|MERGE_RESOLUTION|>--- conflicted
+++ resolved
@@ -1,11 +1,6 @@
-<<<<<<< HEAD
-import React from 'react';
-import SchlagÜbersicht from '../components/SchlagUebersicht-utils/SchlagÜbersicht';
-=======
 
 import React, { useState, useEffect } from 'react';
 import { fieldService } from '../services/pflanzen-service.js';
->>>>>>> 7f8fd8be
 
 export default function SchlagUebersicht() {
     const [fields, setFields] = useState([]);
@@ -36,10 +31,6 @@
 
     return (
         <div style={{ padding: '20px' }}>
-<<<<<<< HEAD
-            <p>Testseite für den Teilbereich Schlagübersicht.</p>
-            <SchlagÜbersicht />
-=======
             <h1>Schlag-Übersicht</h1>
             <h2>Pflanzenmanagement</h2>
 
@@ -73,7 +64,6 @@
                 <summary>Debug Info</summary>
                 <pre>{JSON.stringify({ fields, loading, error }, null, 2)}</pre>
             </details>
->>>>>>> 7f8fd8be
         </div>
     );
 }