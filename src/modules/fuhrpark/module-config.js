--- conflicted
+++ resolved
@@ -8,12 +8,9 @@
 // Import der tatsächlichen Komponenten
 import TestPage from './pages/TestPage';
 import AddVehicle from './pages/AddVehicle.jsx';
-<<<<<<< HEAD
 import VehicleOverview from './pages/VehicleOverview.jsx';
-=======
 import AddVehicleEquipment from './pages/AddVehicleEquipment.jsx';
 
->>>>>>> eb3e431d
 
 export const moduleConfig = {
     pages: [
