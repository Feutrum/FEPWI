
/**
 * API Client Service
 * Zentrale HTTP-Kommunikationsschicht mit Mock-System für Entwicklung
 */

const API_BASE_URL = 'http://localhost:1337/api';

/**
 * Lädt Mock-User-Daten aus JSON-Dateien
 * @param {string} identifier - E-Mail für User-Lookup
 * @returns {Promise<Object>} Mock JWT Response mit User-Daten
 */
const loadMockUser = async (identifier) => {
    try {
        const userFileMap = {
            'admin@test.com': () => import('../data/mock-users/admin.json'),
            'worker@test.com': () => import('../data/mock-users/worker.json')
        };

        const userLoader = userFileMap[identifier];
        if (userLoader) {
            const userData = await userLoader();
            const response = userData.default;
            response.jwt = response.jwt + Date.now();
            return response;
        }

        // Fallback für unbekannte User
        return {
            jwt: 'mock-jwt-token-dev-' + Date.now(),
            user: {
                id: 99,
                username: 'developer',
                email: 'dev@test.com',
                confirmed: true,
                blocked: false,
                roles: ['carpool', 'warehouse', 'hr', 'sales', 'farm-management']
            }
        };

    } catch (error) {
        console.error('Fehler beim Laden der Mock-User-Daten:', error);
        return {
            jwt: 'mock-jwt-token-fallback-' + Date.now(),
            user: {
                id: 1,
                username: 'fallback',
                email: 'fallback@test.com',
                confirmed: true,
                blocked: false,
                roles: ['farm-management']
            }
        };
    }
};

/**
 * Lädt Mock-Daten für verschiedene Module aus JSON-Dateien
 * @param {string} endpoint - API Endpoint für Daten-Lookup
 * @returns {Promise<Object>} Mock Module Response
 */
const loadMockModuleData = async (endpoint) => {
    try {
        const mockDataMap = {
            // ========================================
            // BESTEHENDE MOCK-MODULE
            // ========================================

            '/farm/fields': () => import('../data/mock-module-dummys/pflanzenmanagement/fields.json'),
<<<<<<< HEAD
            '/workers': () => import('../data/mock-module-dummys/personal/workers.json')
=======
            '/storage': () => import('../data/mock-module-dummys/lagerhaltung/storage.json'),
            '/bestands': () => import('../data/mock-module-dummys/lagerhaltung/bestands.json'),
            '/artikels': () => import('../data/mock-module-dummys/lagerhaltung/artikels.json'),
            '/buchungen': () => import('../data/mock-module-dummys/lagerhaltung/buchungen.json'),
>>>>>>> 07472582
            // ========================================
            // NEUE MOCK-MODULE HIER HINZUFÜGEN
            // ========================================
            // Beispiel für neue Module:
            // '/warehouse/products': () => import('../data/mock-module-dummys/lager/products.json'),
            // '/sales/customers': () => import('../data/mock-module-dummys/vertrieb/customers.json'),
            // '/hr/employees': () => import('../data/mock-module-dummys/personal/employees.json'),
            // '/carpool/vehicles': () => import('../data/mock-module-dummys/fuhrpark/vehicles.json'),

            // Für Anleitung siehe: /data/mock-module-dummys/package.json

        };

        const dataLoader = mockDataMap[endpoint];
        if (dataLoader) {
            const moduleData = await dataLoader();
            return moduleData.default;
        }

        return {
            data: [],
            message: `Mock-Daten für ${endpoint} nicht gefunden`,
            endpoint: endpoint
        };

    } catch (error) {
        console.error('Fehler beim Laden der Mock-Modul-Daten:', error);
        return {
            data: [],
            error: 'Mock-Daten konnten nicht geladen werden',
            endpoint: endpoint
        };
    }
};

/**
 * Mock-Responses für verschiedene Endpoints
 */
const mockResponses = {
    '/auth/local': async (credentials) => {
        const { identifier } = credentials;
        return await loadMockUser(identifier);
    }
};

export const api = {

    /**
     * Zentrale Request-Methode für alle HTTP-Calls
     * @param {string} method - HTTP-Methode (GET, POST, PUT, DELETE)
     * @param {string} endpoint - API-Endpoint
     * @param {Object|null} data - Request-Body-Daten
     * @returns {Promise<Object>} API Response
     */
    request: async (method, endpoint, data = null) => {
        console.log(`🌐 API ${method} ${endpoint}:`, data);

        const headers = {
            'Content-Type': 'application/json'
        };

        // JWT-Token für authentifizierte Requests hinzufügen
        if (endpoint !== '/auth/local') {
            const token = localStorage.getItem('auth_token');
            if (token) {
                headers.Authorization = `Bearer ${token}`;
            }
        }

        try {
            // Netzwerk-Latenz simulieren
            await delay(500);

            // Mock-Authentication für Login-Requests
            if (method === 'POST' && endpoint === '/auth/local') {
                return await mockResponses['/auth/local'](data);
            }

            // Token-Validierung für geschützte Endpoints
            if (headers.Authorization) {
                const token = headers.Authorization.replace('Bearer ', '');
                if (!token.startsWith('mock-jwt-token')) {
                    throw new ApiError(401, 'Invalid token');
                }
            }

            // Mock-Daten für GET-Requests
            if (method === 'GET') {
                return await loadMockModuleData(endpoint);
            }

            // Standard Mock-Response für andere Requests
            return {
                success: true,
                data: 'Mock response',
                method: method,
                endpoint: endpoint
            };

        } catch (error) {
            // Session-abgelaufen Behandlung
            if (error.status === 401) {
                console.log('🚨 Session ungültig - Auto-Logout');
                this.handleSessionExpired();
            }
            throw error;
        }
    },

    /**
     * Behandelt abgelaufene Sessions und führt Cleanup durch
     */
    handleSessionExpired: () => {
        localStorage.removeItem('auth_token');
        localStorage.removeItem('user_data');
        window.dispatchEvent(new CustomEvent('session-expired'));
    },

    /**
     * GET-Request
     * @param {string} endpoint - API-Endpoint
     * @returns {Promise<Object>} API Response
     */
    get: (endpoint) => api.request('GET', endpoint),

    /**
     * POST-Request mit Daten
     * @param {string} endpoint - API-Endpoint
     * @param {Object} data - Request-Body
     * @returns {Promise<Object>} API Response
     */
    post: (endpoint, data) => api.request('POST', endpoint, data),

    /**
     * PUT-Request für Updates
     * @param {string} endpoint - API-Endpoint
     * @param {Object} data - Update-Daten
     * @returns {Promise<Object>} API Response
     */
    put: (endpoint, data) => api.request('PUT', endpoint, data),

    /**
     * DELETE-Request
     * @param {string} endpoint - API-Endpoint
     * @returns {Promise<Object>} API Response
     */
    delete: (endpoint) => api.request('DELETE', endpoint)
};

/**
 * Promise-basierte Delay-Funktion
 * @param {number} ms - Millisekunden für Verzögerung
 * @returns {Promise<void>} Promise die nach ms Millisekunden resolved
 */
const delay = (ms) => new Promise(resolve => setTimeout(resolve, ms));

/**
 * Custom Error-Klasse für API-spezifische Fehler
 */
class ApiError extends Error {
    /**
     * @param {number} status - HTTP Status Code
     * @param {string} message - Fehlermeldung
     */
    constructor(status, message) {
        super(message);
        this.status = status;
        this.name = 'ApiError';
    }
}<|MERGE_RESOLUTION|>--- conflicted
+++ resolved
@@ -68,14 +68,11 @@
             // ========================================
 
             '/farm/fields': () => import('../data/mock-module-dummys/pflanzenmanagement/fields.json'),
-<<<<<<< HEAD
             '/workers': () => import('../data/mock-module-dummys/personal/workers.json')
-=======
             '/storage': () => import('../data/mock-module-dummys/lagerhaltung/storage.json'),
             '/bestands': () => import('../data/mock-module-dummys/lagerhaltung/bestands.json'),
             '/artikels': () => import('../data/mock-module-dummys/lagerhaltung/artikels.json'),
             '/buchungen': () => import('../data/mock-module-dummys/lagerhaltung/buchungen.json'),
->>>>>>> 07472582
             // ========================================
             // NEUE MOCK-MODULE HIER HINZUFÜGEN
             // ========================================
