/**
 * API Client Service
 * Zentrale HTTP-Kommunikationsschicht mit Mock-System für Entwicklung
 */

const API_BASE_URL = 'http://localhost:1337/api';

/**
 * Lädt Mock-User-Daten aus JSON-Dateien
 * @param {string} identifier - E-Mail für User-Lookup
 * @returns {Promise<Object>} Mock JWT Response mit User-Daten
 */
const loadMockUser = async (identifier) => {
  try {
    const userFileMap = {
      'admin@test.com': () => import('../data/mock-users/admin.json'),
      'worker@test.com': () => import('../data/mock-users/worker.json'),
    };

    const userLoader = userFileMap[identifier];
    if (userLoader) {
      const userData = await userLoader();
      const response = userData.default;
      response.jwt = response.jwt + Date.now();
      return response;
    }

    // Fallback für unbekannte User
    return {
      jwt: 'mock-jwt-token-dev-' + Date.now(),
      user: {
        id: 99,
        username: 'developer',
        email: 'dev@test.com',
        confirmed: true,
        blocked: false,
        roles: ['carpool', 'warehouse', 'hr', 'sales', 'farm-management'],
      },
    };
  } catch (error) {
    console.error('Fehler beim Laden der Mock-User-Daten:', error);
    return {
      jwt: 'mock-jwt-token-fallback-' + Date.now(),
      user: {
        id: 1,
        username: 'fallback',
        email: 'fallback@test.com',
        confirmed: true,
        blocked: false,
        roles: ['farm-management'],
      },
    };
  }
};

/**
 * Lädt Mock-Daten für verschiedene Module aus JSON-Dateien
 * @param {string} endpoint - API Endpoint für Daten-Lookup
 * @returns {Promise<Object>} Mock Module Response
 */
const loadMockModuleData = async (endpoint) => {
<<<<<<< HEAD
  try {
    const mockDataMap = {
      // ========================================
      // BESTEHENDE MOCK-MODULE
      // ========================================
=======
    try {
        const mockDataMap = {
            // ========================================
            // BESTEHENDE MOCK-MODULE
            // ========================================

            '/farm/fields': () => import('../data/mock-module-dummys/pflanzenmanagement/fields.json'),
            '/workers': () => import('../data/mock-module-dummys/personal/workers.json'),
            '/storage': () => import('../data/mock-module-dummys/lagerhaltung/storage.json'),
            '/bestands': () => import('../data/mock-module-dummys/lagerhaltung/bestands.json'),
            '/artikels': () => import('../data/mock-module-dummys/lagerhaltung/artikels.json'),
            '/buchungen': () => import('../data/mock-module-dummys/lagerhaltung/buchungen.json'),
            // ========================================
            // NEUE MOCK-MODULE HIER HINZUFÜGEN
            // ========================================
            // Beispiel für neue Module:
            // '/warehouse/products': () => import('../data/mock-module-dummys/lager/products.json'),
            // '/sales/customers': () => import('../data/mock-module-dummys/vertrieb/customers.json'),
            // '/hr/employees': () => import('../data/mock-module-dummys/personal/employees.json'),
            // '/carpool/vehicles': () => import('../data/mock-module-dummys/fuhrpark/vehicles.json'),

            // Für Anleitung siehe: /data/mock-module-dummys/package.json

        };

        const dataLoader = mockDataMap[endpoint];
        if (dataLoader) {
            const moduleData = await dataLoader();
            return moduleData.default;
        }
>>>>>>> 3ab404b3

      '/farm/fields': () =>
        import('../data/mock-module-dummys/pflanzenmanagement/fields.json'),
      '/farm/piecharts': () =>
        import(
          '../data/mock-module-dummys/pflanzenmanagement/Auswertungen/piecharts.json'
        ),
      '/farm/kopfzeile2': () =>
        import(
          '../data/mock-module-dummys/pflanzenmanagement/Auswertungen/kopfzeile2.json'
        ),
      '/farm/years': () =>
        import(
          '../data/mock-module-dummys/pflanzenmanagement/Auswertungen/years.json'
        ),
      '/farm/anbauDaten': () =>
        import(
          '../data/mock-module-dummys/pflanzenmanagement/AnbauUebersicht/anbauDaten.json'
        ),
      '/farm/anbautabelle2': () =>
        import(
          '../data/mock-module-dummys/pflanzenmanagement/AnbauUebersicht/anbauTabelle2.json'
        ),
      '/farm/schlaege': () =>
        import(
          '../data/mock-module-dummys/pflanzenmanagement/SchlagUebersicht/schlaege.json'
        ),
      '/farm/bodenqualitaet': () =>
        import(
          '../data/mock-module-dummys/pflanzenmanagement/AusgewaelterSchlag/bodenQualitaet.json'
        ),
      '/farm/eigentuemer': () =>
        import(
          '../data/mock-module-dummys/pflanzenmanagement/AusgewaelterSchlag/eigentuemer.json'
        ),
      '/farm/schlagzustand': () =>
        import(
          '../data/mock-module-dummys/pflanzenmanagement/AusgewaelterSchlag/schlagzustand.json'
        ),

      '/workers': () =>
        import('../data/mock-module-dummys/personal/workers.json'),
      // ========================================
      // NEUE MOCK-MODULE HIER HINZUFÜGEN
      // ========================================
      // Beispiel für neue Module:
      // '/warehouse/products': () => import('../data/mock-module-dummys/lager/products.json'),
      // '/sales/customers': () => import('../data/mock-module-dummys/vertrieb/customers.json'),
      // '/hr/employees': () => import('../data/mock-module-dummys/personal/employees.json'),
      // '/carpool/vehicles': () => import('../data/mock-module-dummys/fuhrpark/vehicles.json'),
      // Für Anleitung siehe: /data/mock-module-dummys/package.json
      // Mock Module für die PieCharts
    };

    const dataLoader = mockDataMap[endpoint];
    if (dataLoader) {
      const moduleData = await dataLoader();
      return moduleData.default;
    }

    return {
      data: [],
      message: `Mock-Daten für ${endpoint} nicht gefunden`,
      endpoint: endpoint,
    };
  } catch (error) {
    console.error('Fehler beim Laden der Mock-Modul-Daten:', error);
    return {
      data: [],
      error: 'Mock-Daten konnten nicht geladen werden',
      endpoint: endpoint,
    };
  }
};

/**
 * Mock-Responses für verschiedene Endpoints
 */
const mockResponses = {
  '/auth/local': async (credentials) => {
    const { identifier } = credentials;
    return await loadMockUser(identifier);
  },
};

export const api = {
  /**
   * Zentrale Request-Methode für alle HTTP-Calls
   * @param {string} method - HTTP-Methode (GET, POST, PUT, DELETE)
   * @param {string} endpoint - API-Endpoint
   * @param {Object|null} data - Request-Body-Daten
   * @returns {Promise<Object>} API Response
   */
  request: async (method, endpoint, data = null) => {
    console.log(`🌐 API ${method} ${endpoint}:`, data);

    const headers = {
      'Content-Type': 'application/json',
    };

    // JWT-Token für authentifizierte Requests hinzufügen
    if (endpoint !== '/auth/local') {
      const token = localStorage.getItem('auth_token');
      if (token) {
        headers.Authorization = `Bearer ${token}`;
      }
    }

    try {
      // Netzwerk-Latenz simulieren
      await delay(500);

      // Mock-Authentication für Login-Requests
      if (method === 'POST' && endpoint === '/auth/local') {
        return await mockResponses['/auth/local'](data);
      }

      // Token-Validierung für geschützte Endpoints
      if (headers.Authorization) {
        const token = headers.Authorization.replace('Bearer ', '');
        if (!token.startsWith('mock-jwt-token')) {
          throw new ApiError(401, 'Invalid token');
        }
      }

      // Mock-Daten für GET-Requests
      if (method === 'GET') {
        return await loadMockModuleData(endpoint);
      }

      // Standard Mock-Response für andere Requests
      return {
        success: true,
        data: 'Mock response',
        method: method,
        endpoint: endpoint,
      };
    } catch (error) {
      // Session-abgelaufen Behandlung
      if (error.status === 401) {
        console.log('🚨 Session ungültig - Auto-Logout');
        this.handleSessionExpired();
      }
      throw error;
    }
  },

  /**
   * Behandelt abgelaufene Sessions und führt Cleanup durch
   */
  handleSessionExpired: () => {
    localStorage.removeItem('auth_token');
    localStorage.removeItem('user_data');
    window.dispatchEvent(new CustomEvent('session-expired'));
  },

  /**
   * GET-Request
   * @param {string} endpoint - API-Endpoint
   * @returns {Promise<Object>} API Response
   */
  get: (endpoint) => api.request('GET', endpoint),

  /**
   * POST-Request mit Daten
   * @param {string} endpoint - API-Endpoint
   * @param {Object} data - Request-Body
   * @returns {Promise<Object>} API Response
   */
  post: (endpoint, data) => api.request('POST', endpoint, data),

  /**
   * PUT-Request für Updates
   * @param {string} endpoint - API-Endpoint
   * @param {Object} data - Update-Daten
   * @returns {Promise<Object>} API Response
   */
  put: (endpoint, data) => api.request('PUT', endpoint, data),

  /**
   * DELETE-Request
   * @param {string} endpoint - API-Endpoint
   * @returns {Promise<Object>} API Response
   */
  delete: (endpoint) => api.request('DELETE', endpoint),
};

/**
 * Promise-basierte Delay-Funktion
 * @param {number} ms - Millisekunden für Verzögerung
 * @returns {Promise<void>} Promise die nach ms Millisekunden resolved
 */
const delay = (ms) => new Promise((resolve) => setTimeout(resolve, ms));

/**
 * Custom Error-Klasse für API-spezifische Fehler
 */
class ApiError extends Error {
  /**
   * @param {number} status - HTTP Status Code
   * @param {string} message - Fehlermeldung
   */
  constructor(status, message) {
    super(message);
    this.status = status;
    this.name = 'ApiError';
  }
}<|MERGE_RESOLUTION|>--- conflicted
+++ resolved
@@ -59,44 +59,11 @@
  * @returns {Promise<Object>} Mock Module Response
  */
 const loadMockModuleData = async (endpoint) => {
-<<<<<<< HEAD
   try {
     const mockDataMap = {
       // ========================================
       // BESTEHENDE MOCK-MODULE
       // ========================================
-=======
-    try {
-        const mockDataMap = {
-            // ========================================
-            // BESTEHENDE MOCK-MODULE
-            // ========================================
-
-            '/farm/fields': () => import('../data/mock-module-dummys/pflanzenmanagement/fields.json'),
-            '/workers': () => import('../data/mock-module-dummys/personal/workers.json'),
-            '/storage': () => import('../data/mock-module-dummys/lagerhaltung/storage.json'),
-            '/bestands': () => import('../data/mock-module-dummys/lagerhaltung/bestands.json'),
-            '/artikels': () => import('../data/mock-module-dummys/lagerhaltung/artikels.json'),
-            '/buchungen': () => import('../data/mock-module-dummys/lagerhaltung/buchungen.json'),
-            // ========================================
-            // NEUE MOCK-MODULE HIER HINZUFÜGEN
-            // ========================================
-            // Beispiel für neue Module:
-            // '/warehouse/products': () => import('../data/mock-module-dummys/lager/products.json'),
-            // '/sales/customers': () => import('../data/mock-module-dummys/vertrieb/customers.json'),
-            // '/hr/employees': () => import('../data/mock-module-dummys/personal/employees.json'),
-            // '/carpool/vehicles': () => import('../data/mock-module-dummys/fuhrpark/vehicles.json'),
-
-            // Für Anleitung siehe: /data/mock-module-dummys/package.json
-
-        };
-
-        const dataLoader = mockDataMap[endpoint];
-        if (dataLoader) {
-            const moduleData = await dataLoader();
-            return moduleData.default;
-        }
->>>>>>> 3ab404b3
 
       '/farm/fields': () =>
         import('../data/mock-module-dummys/pflanzenmanagement/fields.json'),
@@ -136,19 +103,16 @@
         import(
           '../data/mock-module-dummys/pflanzenmanagement/AusgewaelterSchlag/schlagzustand.json'
         ),
-
       '/workers': () =>
         import('../data/mock-module-dummys/personal/workers.json'),
-      // ========================================
-      // NEUE MOCK-MODULE HIER HINZUFÜGEN
-      // ========================================
-      // Beispiel für neue Module:
-      // '/warehouse/products': () => import('../data/mock-module-dummys/lager/products.json'),
-      // '/sales/customers': () => import('../data/mock-module-dummys/vertrieb/customers.json'),
-      // '/hr/employees': () => import('../data/mock-module-dummys/personal/employees.json'),
-      // '/carpool/vehicles': () => import('../data/mock-module-dummys/fuhrpark/vehicles.json'),
-      // Für Anleitung siehe: /data/mock-module-dummys/package.json
-      // Mock Module für die PieCharts
+      '/storage': () =>
+        import('../data/mock-module-dummys/lagerhaltung/storage.json'),
+      '/bestands': () =>
+        import('../data/mock-module-dummys/lagerhaltung/bestands.json'),
+      '/artikels': () =>
+        import('../data/mock-module-dummys/lagerhaltung/artikels.json'),
+      '/buchungen': () =>
+        import('../data/mock-module-dummys/lagerhaltung/buchungen.json'),
     };
 
     const dataLoader = mockDataMap[endpoint];
