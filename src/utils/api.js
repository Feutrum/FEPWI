/**
 * API Client Service
 * Zentrale HTTP-Kommunikationsschicht mit Mock-System für Entwicklung
 */

const API_BASE_URL = 'http://localhost:1337/api';

/**
 * Lädt Mock-User-Daten aus JSON-Dateien
 * @param {string} identifier - E-Mail für User-Lookup
 * @returns {Promise<Object>} Mock JWT Response mit User-Daten
 */
const loadMockUser = async (identifier) => {
  try {
    const userFileMap = {
      'admin@test.com': () => import('../data/mock-users/admin.json'),
      'worker@test.com': () => import('../data/mock-users/worker.json'),
    };

    const userLoader = userFileMap[identifier];
    if (userLoader) {
      const userData = await userLoader();
      const response = userData.default;
      response.jwt = response.jwt + Date.now();
      return response;
    }

    // Fallback für unbekannte User
    return {
      jwt: 'mock-jwt-token-dev-' + Date.now(),
      user: {
        id: 99,
        username: 'developer',
        email: 'dev@test.com',
        confirmed: true,
        blocked: false,
        roles: ['carpool', 'warehouse', 'hr', 'sales', 'farm-management'],
      },
    };
  } catch (error) {
    console.error('Fehler beim Laden der Mock-User-Daten:', error);
    return {
      jwt: 'mock-jwt-token-fallback-' + Date.now(),
      user: {
        id: 1,
        username: 'fallback',
        email: 'fallback@test.com',
        confirmed: true,
        blocked: false,
        roles: ['farm-management'],
      },
    };
  }
};

/**
 * Lädt Mock-Daten für verschiedene Module aus JSON-Dateien
 * @param {string} endpoint - API Endpoint für Daten-Lookup
 * @returns {Promise<Object>} Mock Module Response
 */
const loadMockModuleData = async (endpoint) => {
<<<<<<< HEAD
  try {
    const mockDataMap = {
      // ========================================
      // BESTEHENDE MOCK-MODULE
      // ========================================
=======
    try {
        const mockDataMap = {
            // ========================================
            // BESTEHENDE MOCK-MODULE
            // ========================================

            '/farm/fields': () => import('../data/mock-module-dummys/pflanzenmanagement/fields.json'),
            // ========================================
            // NEUE MOCK-MODULE HIER HINZUFÜGEN
            // ========================================
            // Beispiel für neue Module:
            // '/warehouse/products': () => import('../data/mock-module-dummys/lager/products.json'),
            // '/sales/customers': () => import('../data/mock-module-dummys/vertrieb/customers.json'),
            // '/hr/employees': () => import('../data/mock-module-dummys/personal/employees.json'),
            '/fuhrpark/vehicles': () => import('../data/mock-module-dummys/fuhrpark/vehicles.json')

            // Für Anleitung siehe: /data/mock-module-dummys/package.json

        };

        const dataLoader = mockDataMap[endpoint];
        if (dataLoader) {
            const moduleData = await dataLoader();
            return moduleData.default;
        }
>>>>>>> 17ccfef2

      '/farm/fields': () =>
        import('../data/mock-module-dummys/pflanzenmanagement/fields.json'),
      '/farm/piecharts': () =>
        import(
          '../data/mock-module-dummys/pflanzenmanagement/Auswertungen/piecharts.json'
        ),
      '/farm/kopfzeile2': () =>
        import(
          '../data/mock-module-dummys/pflanzenmanagement/Auswertungen/kopfzeile2.json'
        ),
      '/farm/years': () =>
        import(
          '../data/mock-module-dummys/pflanzenmanagement/Auswertungen/years.json'
        ),
      '/farm/anbauDaten': () =>
        import(
          '../data/mock-module-dummys/pflanzenmanagement/AnbauUebersicht/anbauDaten.json'
        ),
      '/farm/anbautabelle2': () =>
        import(
          '../data/mock-module-dummys/pflanzenmanagement/AnbauUebersicht/anbauTabelle2.json'
        ),
      '/farm/schlaege': () =>
        import(
          '../data/mock-module-dummys/pflanzenmanagement/SchlagUebersicht/schlaege.json'
        ),
      '/farm/bodenqualitaet': () =>
        import(
          '../data/mock-module-dummys/pflanzenmanagement/AusgewaelterSchlag/bodenQualitaet.json'
        ),
      '/farm/eigentuemer': () =>
        import(
          '../data/mock-module-dummys/pflanzenmanagement/AusgewaelterSchlag/eigentuemer.json'
        ),
      '/farm/schlagzustand': () =>
        import(
          '../data/mock-module-dummys/pflanzenmanagement/AusgewaelterSchlag/schlagzustand.json'
        ),
      '/workers': () =>
        import('../data/mock-module-dummys/personal/workers.json'),
      '/storage': () =>
        import('../data/mock-module-dummys/lagerhaltung/storage.json'),
      '/bestands': () =>
        import('../data/mock-module-dummys/lagerhaltung/bestands.json'),
      '/artikels': () =>
        import('../data/mock-module-dummys/lagerhaltung/artikels.json'),
      '/buchungen': () =>
        import('../data/mock-module-dummys/lagerhaltung/buchungen.json'),
      '/worktimeaccount': () =>
        import('../data/mock-module-dummys/personal/worktimeaccount.json'),
    };

    // ========================================
    // NEUE MOCK-MODULE HIER HINZUFÜGEN
    // ========================================
    // Beispiel für neue Module:
    // '/warehouse/products': () => import('../data/mock-module-dummys/lager/products.json'),
    // '/sales/customers': () => import('../data/mock-module-dummys/vertrieb/customers.json'),
    // '/hr/employees': () => import('../data/mock-module-dummys/personal/employees.json'),
    // '/carpool/vehicles': () => import('../data/mock-module-dummys/fuhrpark/vehicles.json'),

    const dataLoader = mockDataMap[endpoint];
    if (dataLoader) {
      const moduleData = await dataLoader();
      return moduleData.default;
    }

    return {
      data: [],
      message: `Mock-Daten für ${endpoint} nicht gefunden`,
      endpoint: endpoint,
    };
  } catch (error) {
    console.error('Fehler beim Laden der Mock-Modul-Daten:', error);
    return {
      data: [],
      error: 'Mock-Daten konnten nicht geladen werden',
      endpoint: endpoint,
    };
  }
};

/**
 * Mock-Responses für verschiedene Endpoints
 */
const mockResponses = {
  '/auth/local': async (credentials) => {
    const { identifier } = credentials;
    return await loadMockUser(identifier);
  },
};

export const api = {
  /**
   * Zentrale Request-Methode für alle HTTP-Calls
   * @param {string} method - HTTP-Methode (GET, POST, PUT, DELETE)
   * @param {string} endpoint - API-Endpoint
   * @param {Object|null} data - Request-Body-Daten
   * @returns {Promise<Object>} API Response
   */
  request: async (method, endpoint, data = null) => {
    console.log(`🌐 API ${method} ${endpoint}:`, data);

    const headers = {
      'Content-Type': 'application/json',
    };

    // JWT-Token für authentifizierte Requests hinzufügen
    if (endpoint !== '/auth/local') {
      const token = localStorage.getItem('auth_token');
      if (token) {
        headers.Authorization = `Bearer ${token}`;
      }
    }

    try {
      // Netzwerk-Latenz simulieren
      await delay(500);

      // Mock-Authentication für Login-Requests
      if (method === 'POST' && endpoint === '/auth/local') {
        return await mockResponses['/auth/local'](data);
      }

      // Token-Validierung für geschützte Endpoints
      if (headers.Authorization) {
        const token = headers.Authorization.replace('Bearer ', '');
        if (!token.startsWith('mock-jwt-token')) {
          throw new ApiError(401, 'Invalid token');
        }
      }

      // Mock-Daten für GET-Requests
      if (method === 'GET') {
        return await loadMockModuleData(endpoint);
      }

      // Standard Mock-Response für andere Requests
      return {
        success: true,
        data: 'Mock response',
        method: method,
        endpoint: endpoint,
      };
    } catch (error) {
      // Session-abgelaufen Behandlung
      if (error.status === 401) {
        console.log('🚨 Session ungültig - Auto-Logout');
        this.handleSessionExpired();
      }
      throw error;
    }
  },

  /**
   * Behandelt abgelaufene Sessions und führt Cleanup durch
   */
  handleSessionExpired: () => {
    localStorage.removeItem('auth_token');
    localStorage.removeItem('user_data');
    window.dispatchEvent(new CustomEvent('session-expired'));
  },

  /**
   * GET-Request
   * @param {string} endpoint - API-Endpoint
   * @returns {Promise<Object>} API Response
   */
  get: (endpoint) => api.request('GET', endpoint),

  /**
   * POST-Request mit Daten
   * @param {string} endpoint - API-Endpoint
   * @param {Object} data - Request-Body
   * @returns {Promise<Object>} API Response
   */
  post: (endpoint, data) => api.request('POST', endpoint, data),

  /**
   * PUT-Request für Updates
   * @param {string} endpoint - API-Endpoint
   * @param {Object} data - Update-Daten
   * @returns {Promise<Object>} API Response
   */
  put: (endpoint, data) => api.request('PUT', endpoint, data),

  /**
   * DELETE-Request
   * @param {string} endpoint - API-Endpoint
   * @returns {Promise<Object>} API Response
   */
  delete: (endpoint) => api.request('DELETE', endpoint),
};

/**
 * Promise-basierte Delay-Funktion
 * @param {number} ms - Millisekunden für Verzögerung
 * @returns {Promise<void>} Promise die nach ms Millisekunden resolved
 */
const delay = (ms) => new Promise((resolve) => setTimeout(resolve, ms));

/**
 * Custom Error-Klasse für API-spezifische Fehler
 */
class ApiError extends Error {
  /**
   * @param {number} status - HTTP Status Code
   * @param {string} message - Fehlermeldung
   */
  constructor(status, message) {
    super(message);
    this.status = status;
    this.name = 'ApiError';
  }
}<|MERGE_RESOLUTION|>--- conflicted
+++ resolved
@@ -59,39 +59,11 @@
  * @returns {Promise<Object>} Mock Module Response
  */
 const loadMockModuleData = async (endpoint) => {
-<<<<<<< HEAD
   try {
     const mockDataMap = {
       // ========================================
       // BESTEHENDE MOCK-MODULE
       // ========================================
-=======
-    try {
-        const mockDataMap = {
-            // ========================================
-            // BESTEHENDE MOCK-MODULE
-            // ========================================
-
-            '/farm/fields': () => import('../data/mock-module-dummys/pflanzenmanagement/fields.json'),
-            // ========================================
-            // NEUE MOCK-MODULE HIER HINZUFÜGEN
-            // ========================================
-            // Beispiel für neue Module:
-            // '/warehouse/products': () => import('../data/mock-module-dummys/lager/products.json'),
-            // '/sales/customers': () => import('../data/mock-module-dummys/vertrieb/customers.json'),
-            // '/hr/employees': () => import('../data/mock-module-dummys/personal/employees.json'),
-            '/fuhrpark/vehicles': () => import('../data/mock-module-dummys/fuhrpark/vehicles.json')
-
-            // Für Anleitung siehe: /data/mock-module-dummys/package.json
-
-        };
-
-        const dataLoader = mockDataMap[endpoint];
-        if (dataLoader) {
-            const moduleData = await dataLoader();
-            return moduleData.default;
-        }
->>>>>>> 17ccfef2
 
       '/farm/fields': () =>
         import('../data/mock-module-dummys/pflanzenmanagement/fields.json'),
@@ -143,16 +115,9 @@
         import('../data/mock-module-dummys/lagerhaltung/buchungen.json'),
       '/worktimeaccount': () =>
         import('../data/mock-module-dummys/personal/worktimeaccount.json'),
-    };
-
-    // ========================================
-    // NEUE MOCK-MODULE HIER HINZUFÜGEN
-    // ========================================
-    // Beispiel für neue Module:
-    // '/warehouse/products': () => import('../data/mock-module-dummys/lager/products.json'),
-    // '/sales/customers': () => import('../data/mock-module-dummys/vertrieb/customers.json'),
-    // '/hr/employees': () => import('../data/mock-module-dummys/personal/employees.json'),
-    // '/carpool/vehicles': () => import('../data/mock-module-dummys/fuhrpark/vehicles.json'),
+      '/fuhrpark/vehicles': () =>
+        import('../data/mock-module-dummys/fuhrpark/vehicles.json'),
+    };
 
     const dataLoader = mockDataMap[endpoint];
     if (dataLoader) {
